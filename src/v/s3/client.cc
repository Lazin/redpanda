/*
 * Copyright 2020 Vectorized, Inc.
 *
 * Licensed as a Redpanda Enterprise file under the Redpanda Community
 * License (the "License"); you may not use this file except in compliance with
 * the License. You may obtain a copy of the License at
 *
 * https://github.com/vectorizedio/redpanda/blob/master/licenses/rcl.md
 */

#include "s3/client.h"

#include "bytes/iobuf.h"
#include "bytes/iobuf_istreambuf.h"
#include "hashing/secure.h"
#include "rpc/types.h"
#include "s3/error.h"
#include "s3/logger.h"
#include "s3/signature.h"
#include "ssx/sformat.h"

#include <seastar/core/abort_source.hh>
#include <seastar/core/condition-variable.hh>
#include <seastar/core/coroutine.hh>
#include <seastar/core/future.hh>
#include <seastar/core/gate.hh>
#include <seastar/core/iostream.hh>
#include <seastar/core/shared_ptr.hh>
#include <seastar/core/temporary_buffer.hh>
#include <seastar/net/dns.hh>
#include <seastar/net/inet_address.hh>
#include <seastar/net/tls.hh>

#include <boost/beast/core/error.hpp>
#include <boost/property_tree/ptree.hpp>
#include <boost/property_tree/xml_parser.hpp>
#include <gnutls/crypto.h>

#include <exception>

namespace s3 {

struct aws_header_names {
    static constexpr boost::beast::string_view prefix = "prefix";
    static constexpr boost::beast::string_view start_after = "start-after";
    static constexpr boost::beast::string_view max_keys = "max-keys";
    static constexpr boost::beast::string_view x_amz_content_sha256
      = "x-amz-content-sha256";
    static constexpr boost::beast::string_view x_amz_tagging = "x-amz-tagging";
};

struct aws_header_values {
    static constexpr boost::beast::string_view user_agent
      = "redpanda.vectorized.io";
    static constexpr boost::beast::string_view text_plain = "text/plain";
};

// configuration //

static ss::sstring make_endpoint_url(
  const aws_region_name& region,
  const std::optional<endpoint_url>& url_override) {
    if (url_override) {
        return url_override.value();
    }
    return ssx::sformat("s3.{}.amazonaws.com", region());
}

ss::future<configuration> configuration::make_configuration(
  const public_key_str& pkey,
  const private_key_str& skey,
  const aws_region_name& region,
  const default_overrides& overrides,
  rpc::metrics_disabled disable_metrics) {
    configuration client_cfg;
    const auto endpoint_uri = make_endpoint_url(region, overrides.endpoint);
    client_cfg.tls_sni_hostname = endpoint_uri;
    // Setup credentials for TLS
    client_cfg.access_key = pkey;
    client_cfg.secret_key = skey;
    client_cfg.region = region;
    client_cfg.uri = access_point_uri(endpoint_uri);
    ss::tls::credentials_builder cred_builder;
    if (overrides.disable_tls == false) {
        // NOTE: this is a pre-defined gnutls priority string that
        // picks the the ciphersuites with 128-bit ciphers which
        // leads to up to 10x improvement in upload speed, compared
        // to 256-bit ciphers
        cred_builder.set_priority_string("PERFORMANCE");
        if (overrides.trust_file.has_value()) {
            auto file = overrides.trust_file.value();
            vlog(s3_log.info, "Use non-default trust file {}", file());
            co_await cred_builder.set_x509_trust_file(
              file().string(), ss::tls::x509_crt_format::PEM);
        } else {
            // Use GnuTLS defaults, might not work on all systems
            co_await cred_builder.set_system_trust();
        }
        client_cfg.credentials
          = co_await cred_builder.build_reloadable_certificate_credentials();
    }
    constexpr uint16_t default_port = 443;
    client_cfg.server_addr = unresolved_address(
      client_cfg.uri(),
      overrides.port ? *overrides.port : default_port,
      ss::net::inet_address::family::INET);
    client_cfg.disable_metrics = disable_metrics;
    client_cfg._probe = ss::make_lw_shared<client_probe>(
      disable_metrics, region(), endpoint_uri);
    co_return client_cfg;
}

std::ostream& operator<<(std::ostream& o, const configuration& c) {
    o << "{access_key:" << c.access_key << ",region:" << c.region()
      << ",secret_key:****"
      << ",access_point_uri:" << c.uri() << ",server_addr:" << c.server_addr
      << "}";
    return o;
}

// request_creator //

request_creator::request_creator(const configuration& conf)
  : _ap(conf.uri)
  , _sign(conf.region, conf.access_key, conf.secret_key) {}

result<http::client::request_header> request_creator::make_get_object_request(
  bucket_name const& name, object_key const& key) {
    http::client::request_header header{};
    // GET /{object-id} HTTP/1.1
    // Host: {bucket-name}.s3.amazonaws.com
    // x-amz-date:{req-datetime}
    // Authorization:{signature}
    // x-amz-content-sha256:e3b0c44298fc1c149afbf4c8996fb92427ae41e4649b934ca495991b7852b855
    auto host = fmt::format("{}.{}", name(), _ap());
    auto target = fmt::format("/{}", key().string());
    std::string emptysig
      = "e3b0c44298fc1c149afbf4c8996fb92427ae41e4649b934ca495991b7852b855";
    header.method(boost::beast::http::verb::get);
    header.target(target);
    header.insert(
      boost::beast::http::field::user_agent, aws_header_values::user_agent);
    header.insert(boost::beast::http::field::host, host);
    header.insert(boost::beast::http::field::content_length, "0");
    header.insert(aws_header_names::x_amz_content_sha256, emptysig);
    auto ec = _sign.sign_header(header, emptysig);
    if (ec) {
        return ec;
    }
    return header;
}

result<http::client::request_header>
request_creator::make_unsigned_put_object_request(
  bucket_name const& name,
  object_key const& key,
  size_t payload_size_bytes,
  const std::vector<object_tag>& tags) {
    // PUT /my-image.jpg HTTP/1.1
    // Host: myBucket.s3.<Region>.amazonaws.com
    // Date: Wed, 12 Oct 2009 17:50:00 GMT
    // Authorization: authorization string
    // Content-Type: text/plain
    // Content-Length: 11434
    // x-amz-meta-author: Janet
    // Expect: 100-continue
    // [11434 bytes of object data]
    http::client::request_header header{};
    auto host = fmt::format("{}.{}", name(), _ap());
    auto target = fmt::format("/{}", key().string());
    std::string sig = "UNSIGNED-PAYLOAD";
    header.method(boost::beast::http::verb::put);
    header.target(target);
    header.insert(
      boost::beast::http::field::user_agent, aws_header_values::user_agent);
    header.insert(boost::beast::http::field::host, host);
    header.insert(
      boost::beast::http::field::content_type, aws_header_values::text_plain);
    header.insert(
      boost::beast::http::field::content_length,
      std::to_string(payload_size_bytes));
    header.insert(aws_header_names::x_amz_content_sha256, sig);
    if (!tags.empty()) {
        std::stringstream tstr;
        for (const auto& [key, val] : tags) {
            tstr << fmt::format("&{}={}", key, val);
        }
        header.insert(aws_header_names::x_amz_tagging, tstr.str().substr(1));
    }
    auto ec = _sign.sign_header(header, sig);
    if (ec) {
        return ec;
    }
    return header;
}

result<http::client::request_header>
request_creator::make_list_objects_v2_request(
  const bucket_name& name,
  std::optional<object_key> prefix,
  std::optional<object_key> start_after,
  std::optional<size_t> max_keys) {
    // GET /?list-type=2&prefix=photos/2006/&delimiter=/ HTTP/1.1
    // Host: example-bucket.s3.<Region>.amazonaws.com
    // x-amz-date: 20160501T000433Z
    // Authorization: authorization string
    http::client::request_header header{};
    auto host = fmt::format("{}.{}", name(), _ap());
    auto target = fmt::format("/?list-type=2");
    std::string emptysig
      = "e3b0c44298fc1c149afbf4c8996fb92427ae41e4649b934ca495991b7852b855";
    header.method(boost::beast::http::verb::get);
    header.target(target);
    header.insert(
      boost::beast::http::field::user_agent, aws_header_values::user_agent);
    header.insert(boost::beast::http::field::host, host);
    header.insert(boost::beast::http::field::content_length, "0");
    header.insert(aws_header_names::x_amz_content_sha256, emptysig);
    if (prefix) {
        header.insert(aws_header_names::prefix, (*prefix)().string());
    }
    if (start_after) {
        header.insert(aws_header_names::start_after, (*start_after)().string());
    }
    if (max_keys) {
        header.insert(aws_header_names::start_after, std::to_string(*max_keys));
    }
    auto ec = _sign.sign_header(header, emptysig);
    vlog(s3_log.trace, "ListObjectsV2:\n {}", header);
    if (ec) {
        return ec;
    }
    return header;
}

result<http::client::request_header>
request_creator::make_delete_object_request(
  bucket_name const& name, object_key const& key) {
    http::client::request_header header{};
    // DELETE /{object-id} HTTP/1.1
    // Host: {bucket-name}.s3.amazonaws.com
    // x-amz-date:{req-datetime}
    // Authorization:{signature}
    // x-amz-content-sha256:e3b0c44298fc1c149afbf4c8996fb92427ae41e4649b934ca495991b7852b855
    //
    // NOTE: x-amz-mfa, x-amz-bypass-governance-retention are not used for now
    auto host = fmt::format("{}.{}", name(), _ap());
    auto target = fmt::format("/{}", key().string());
    std::string emptysig
      = "e3b0c44298fc1c149afbf4c8996fb92427ae41e4649b934ca495991b7852b855";
    header.method(boost::beast::http::verb::delete_);
    header.target(target);
    header.insert(
      boost::beast::http::field::user_agent, aws_header_values::user_agent);
    header.insert(boost::beast::http::field::host, host);
    header.insert(boost::beast::http::field::content_length, "0");
    header.insert(aws_header_names::x_amz_content_sha256, emptysig);
    auto ec = _sign.sign_header(header, emptysig);
    if (ec) {
        return ec;
    }
    return header;
}

// client //

/// Convert iobuf that contains xml data to boost::property_tree
static boost::property_tree::ptree iobuf_to_ptree(iobuf&& buf) {
    namespace pt = boost::property_tree;
    try {
        iobuf_istreambuf strbuf(buf);
        std::istream stream(&strbuf);
        pt::ptree res;
        pt::read_xml(stream, res);
        return res;
    } catch (...) {
        vlog(s3_log.error, "!!parsing error {}", std::current_exception());
        throw;
    }
}

/// Parse timestamp in format that S3 uses
static std::chrono::system_clock::time_point
parse_timestamp(std::string_view sv) {
    std::tm tm = {};
    std::stringstream ss({sv.data(), sv.size()});
    ss >> std::get_time(&tm, "%Y-%m-%dT%H:%M:%S.Z%Z");
    return std::chrono::system_clock::from_time_t(timegm(&tm));
}

static client::list_bucket_result iobuf_to_list_bucket_result(iobuf&& buf) {
    try {
        for (auto& frag : buf) {
            vlog(
              s3_log.trace,
              "iobuf_to_list_bucket_result part {}",
              ss::sstring{frag.get(), frag.size()});
        }
        client::list_bucket_result result;
        auto root = iobuf_to_ptree(std::move(buf));
        for (const auto& [tag, value] : root.get_child("ListBucketResult")) {
            if (tag == "Contents") {
                client::list_bucket_item item;
                for (const auto& [item_tag, item_value] : value) {
                    if (item_tag == "Key") {
                        item.key = item_value.get_value<ss::sstring>();
                    } else if (item_tag == "Size") {
                        item.size_bytes = item_value.get_value<size_t>();
                    } else if (item_tag == "LastModified") {
                        item.last_modified = parse_timestamp(
                          item_value.get_value<ss::sstring>());
                    }
                }
                result.contents.push_back(std::move(item));
            } else if (tag == "IsTruncated") {
                // read value as bool
                result.is_truncated = value.get_value<bool>();
            } else if (tag == "Prefix") {
                result.prefix = value.get_value<ss::sstring>("");
            }
        }
        return result;
    } catch (...) {
        vlog(s3_log.error, "!!error parse result {}", std::current_exception());
        throw;
    }
}

template<class ResultT = void>
ss::future<ResultT> parse_rest_error_response(iobuf&& buf) {
    try {
        auto resp = iobuf_to_ptree(std::move(buf));
        constexpr const char* empty = "";
        auto code = resp.get<ss::sstring>("Error.Code", empty);
        auto msg = resp.get<ss::sstring>("Error.Message", empty);
        auto rid = resp.get<ss::sstring>("Error.RequestId", empty);
        auto res = resp.get<ss::sstring>("Error.Resource", empty);
        rest_error_response err(code, msg, rid, res);
        return ss::make_exception_future<ResultT>(err);
    } catch (...) {
        vlog(s3_log.error, "!!error parse error {}", std::current_exception());
        throw;
    }
}

static ss::future<iobuf>
drain_response_stream(http::client::response_stream_ref resp) {
    return ss::do_with(
      iobuf(), [resp = std::move(resp)](iobuf& outbuf) mutable {
          return ss::do_until(
                   [resp] { return resp->is_done(); },
                   [resp, &outbuf] {
                       return resp->recv_some().then([&outbuf](iobuf&& chunk) {
                           outbuf.append(std::move(chunk));
                       });
                   })
            .then([&outbuf] {
                return ss::make_ready_future<iobuf>(std::move(outbuf));
            });
      });
}

client::client(const configuration& conf)
  : _requestor(conf)
  , _client(conf)
  , _probe(conf._probe) {}

client::client(const configuration& conf, const ss::abort_source& as)
  : _requestor(conf)
  , _client(conf, as)
  , _probe(conf._probe) {}

ss::future<> client::stop() { return _client.stop(); }

ss::future<> client::shutdown() {
    _client.shutdown();
    return ss::now();
}

ss::future<http::client::response_stream_ref>
client::get_object(bucket_name const& name, object_key const& key) {
    auto header = _requestor.make_get_object_request(name, key);
    if (!header) {
        return ss::make_exception_future<http::client::response_stream_ref>(
          std::system_error(header.error()));
    }
    vlog(s3_log.trace, "send https request:\n{}", header);
    return _client.request(std::move(header.value()))
      .then([](http::client::response_stream_ref&& ref) {
          // here we didn't receive any bytes from the socket and
          // ref->is_header_done() is 'false', we need to prefetch
          // the header first
          return ref->prefetch_headers().then([ref = std::move(ref)]() mutable {
              vassert(ref->is_header_done(), "Header is not received");
              if (
                ref->get_headers().result() != boost::beast::http::status::ok) {
                  // Got error response, consume the response body and produce
                  // rest api error
                  return drain_response_stream(std::move(ref))
                    .then([](iobuf&& res) {
                        return parse_rest_error_response<
                          http::client::response_stream_ref>(std::move(res));
                    });
              }
              return ss::make_ready_future<http::client::response_stream_ref>(
                std::move(ref));
          });
      });
}

ss::future<> client::put_object(
  bucket_name const& name,
  object_key const& id,
  size_t payload_size,
  ss::input_stream<char>&& body,
  const std::vector<object_tag>& tags) {
    auto header = _requestor.make_unsigned_put_object_request(
      name, id, payload_size, tags);
    if (!header) {
        return ss::make_exception_future<>(std::system_error(header.error()));
    }
    vlog(s3_log.trace, "send https request:\n{}", header);
    return ss::do_with(
      std::move(body),
      [this, header = std::move(header)](ss::input_stream<char>& body) mutable {
          return _client.request(std::move(header.value()), body)
            .then([](const http::client::response_stream_ref& ref) {
                return drain_response_stream(ref).then([ref](iobuf&& res) {
                    auto status = ref->get_headers().result();
                    if (status != boost::beast::http::status::ok) {
                        return parse_rest_error_response<>(std::move(res));
                    }
                    return ss::now();
                });
            })
            .handle_exception_type(
              [](const ss::abort_requested_exception&) { return ss::now(); })
            .handle_exception_type([this](const rest_error_response& err) {
                _probe->register_failure(err.code());
                return ss::make_exception_future<>(err);
            })
            .finally([&body]() { return body.close(); });
      });
}

ss::future<client::list_bucket_result> client::list_objects_v2(
  const bucket_name& name,
  std::optional<object_key> prefix,
  std::optional<object_key> start_after,
  std::optional<size_t> max_keys) {
    auto header = _requestor.make_list_objects_v2_request(
      name, std::move(prefix), std::move(start_after), max_keys);
    if (!header) {
        return ss::make_exception_future<list_bucket_result>(
          std::system_error(header.error()));
    }
    vlog(s3_log.trace, "send https request:\n{}", header);
    return _client.request(std::move(header.value()))
      .then([](const http::client::response_stream_ref& resp) mutable {
          // chunked encoding is used so we don't know output size in
          // advance
          return ss::do_with(
            resp->as_input_stream(),
            iobuf(),
            [resp](ss::input_stream<char>& stream, iobuf& outbuf) mutable {
                return ss::do_until(
                         [&stream] { return stream.eof(); },
                         [&stream, &outbuf] {
                             return stream.read().then(
                               [&outbuf](ss::temporary_buffer<char>&& chunk) {
                                   outbuf.append(std::move(chunk));
                               });
                         })
                  .then([&outbuf, resp] {
                      const auto& header = resp->get_headers();
                      if (header.result() != boost::beast::http::status::ok) {
                          // We received error response so the outbuf contains
                          // error digest instead of the result of the query
                          return parse_rest_error_response<
                            client::list_bucket_result>(std::move(outbuf));
                      }
                      auto res = iobuf_to_list_bucket_result(std::move(outbuf));
                      return ss::make_ready_future<list_bucket_result>(
                        std::move(res));
                  });
            });
      });
}

ss::future<>
client::delete_object(const bucket_name& bucket, const object_key& key) {
    auto header = _requestor.make_delete_object_request(bucket, key);
    if (!header) {
        return ss::make_exception_future<>(std::system_error(header.error()));
    }
    vlog(s3_log.trace, "send https request:\n{}", header);
    return _client.request(std::move(header.value()))
      .then([](const http::client::response_stream_ref& ref) {
          return drain_response_stream(ref).then([ref](iobuf&& res) {
              auto status = ref->get_headers().result();
              if (
                status != boost::beast::http::status::ok
                && status
                     != boost::beast::http::status::no_content) { // expect 204
                  return parse_rest_error_response<>(std::move(res));
              }
              return ss::now();
          });
      });
}

client_pool::client_pool(
  size_t size, configuration conf, client_pool_overdraft_policy policy)
  : _size(size)
  , _config(std::move(conf))
  , _policy(policy) {
    init();
}

ss::future<> client_pool::stop() {
    _as.request_abort();
<<<<<<< HEAD
    _cvar = {}; // this should break concurrent 'acquire' loop that waits for
                // the available lease in _cvar.wait()
=======
    _cvar.broken();
>>>>>>> da62c3e5
    // Wait until all leased objects are returned
    co_await _gate.close();
    co_return co_await _cvar.wait([this] { return _pool.size() == _size; });
}

/// \brief Acquire http client from the pool.
///
/// \note it's guaranteed that the client can only be acquired once
///       before it gets released (release happens implicitly, when
///       the lifetime of the pointer ends).
/// \return client pointer (via future that can wait if all clients
///         are in use)
ss::future<client_pool::client_lease> client_pool::acquire() {
    gate_guard guard(_gate);
<<<<<<< HEAD
    while (_pool.empty() && !_gate.is_closed()) {
        if (_policy == client_pool_overdraft_policy::wait_if_empty) {
            co_await _cvar.wait();
        } else {
            auto cl = ss::make_shared<client>(_config, _as);
            _pool.emplace_back(std::move(cl));
=======
    try {
        while (_pool.empty() && !_gate.is_closed()) {
            if (_policy == client_pool_overdraft_policy::wait_if_empty) {
                co_await _cvar.wait();
            } else {
                auto cl = ss::make_shared<client>(_config, _as);
                _pool.emplace_back(std::move(cl));
            }
>>>>>>> da62c3e5
        }
    } catch (const ss::broken_condition_variable&) {
    }
    if (_gate.is_closed() || _as.abort_requested()) {
        throw ss::gate_closed_exception();
    }
<<<<<<< HEAD
    if (_gate.is_closed()) {
        throw ss::gate_closed_exception();
    }
=======
>>>>>>> da62c3e5
    vassert(!_pool.empty(), "'acquire' invariant is broken");
    auto client = _pool.back();
    _pool.pop_back();
    co_return client_lease{
      .client = client,
      .deleter = ss::make_deleter(
        [this, client, g = std::move(guard)] { release(client); })};
}
size_t client_pool::size() const noexcept { return _pool.size(); }
void client_pool::init() {
    for (size_t i = 0; i < _size; i++) {
        auto cl = ss::make_shared<client>(_config, _as);
        _pool.emplace_back(std::move(cl));
    }
}
void client_pool::release(ss::shared_ptr<client> leased) {
    if (_pool.size() == _size) {
        return;
    }
    _pool.emplace_back(std::move(leased));
    _cvar.signal();
}

} // namespace s3<|MERGE_RESOLUTION|>--- conflicted
+++ resolved
@@ -519,12 +519,7 @@
 
 ss::future<> client_pool::stop() {
     _as.request_abort();
-<<<<<<< HEAD
-    _cvar = {}; // this should break concurrent 'acquire' loop that waits for
-                // the available lease in _cvar.wait()
-=======
     _cvar.broken();
->>>>>>> da62c3e5
     // Wait until all leased objects are returned
     co_await _gate.close();
     co_return co_await _cvar.wait([this] { return _pool.size() == _size; });
@@ -539,14 +534,6 @@
 ///         are in use)
 ss::future<client_pool::client_lease> client_pool::acquire() {
     gate_guard guard(_gate);
-<<<<<<< HEAD
-    while (_pool.empty() && !_gate.is_closed()) {
-        if (_policy == client_pool_overdraft_policy::wait_if_empty) {
-            co_await _cvar.wait();
-        } else {
-            auto cl = ss::make_shared<client>(_config, _as);
-            _pool.emplace_back(std::move(cl));
-=======
     try {
         while (_pool.empty() && !_gate.is_closed()) {
             if (_policy == client_pool_overdraft_policy::wait_if_empty) {
@@ -555,19 +542,12 @@
                 auto cl = ss::make_shared<client>(_config, _as);
                 _pool.emplace_back(std::move(cl));
             }
->>>>>>> da62c3e5
         }
     } catch (const ss::broken_condition_variable&) {
     }
     if (_gate.is_closed() || _as.abort_requested()) {
         throw ss::gate_closed_exception();
     }
-<<<<<<< HEAD
-    if (_gate.is_closed()) {
-        throw ss::gate_closed_exception();
-    }
-=======
->>>>>>> da62c3e5
     vassert(!_pool.empty(), "'acquire' invariant is broken");
     auto client = _pool.back();
     _pool.pop_back();
