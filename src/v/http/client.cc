// Copyright 2020 Vectorized, Inc.
//
// Use of this software is governed by the Business Source License
// included in the file licenses/BSL.md
//
// As of the Change Date specified in that file, in accordance with
// the Business Source License, use of this software will be governed
// by the Apache License, Version 2.0

#include "http/client.h"

#include "bytes/details/io_iterator_consumer.h"
#include "bytes/iobuf.h"

#include <seastar/core/condition-variable.hh>
#include <seastar/core/future.hh>
#include <seastar/core/iostream.hh>
#include <seastar/core/loop.hh>
#include <seastar/core/semaphore.hh>
#include <seastar/core/temporary_buffer.hh>
#include <seastar/core/timer.hh>

#include <boost/beast/core/buffer_traits.hpp>

#include <chrono>
#include <exception>
#include <limits>
#include <stdexcept>

namespace http {

// client implementation //

client::client(const rpc::base_transport::configuration& cfg)
  : rpc::base_transport(cfg) {}

ss::future<client::request_response_t>
client::make_request(client::request_header&& header) {
    vlog(http_log.trace, "client.make_request {}", header);
    auto req = ss::make_shared<request_stream>(this, std::move(header));
    auto res = ss::make_shared<response_stream>(this);
    if (is_valid()) {
        // already connected
        return ss::make_ready_future<request_response_t>(
          std::make_tuple(req, res));
    }
    return connect().then([req, res] {
        return ss::make_ready_future<request_response_t>(
          std::make_tuple(req, res));
    });
}

ss::future<> client::shutdown() { return stop(); }

// response_stream implementation //

client::response_stream::response_stream(client* client)
  : _client(client)
  , _parser()
  , _buffer() {
    _parser.body_limit(std::numeric_limits<uint64_t>::max());
    _parser.eager(true);
}

bool client::response_stream::is_done() const { return _parser.is_done(); }

/// Return true if the header parsing is done
bool client::response_stream::is_header_done() const {
    return _parser.is_header_done();
}

/// Access response headers (should only be called if is_header_done() == true)
const client::response_header& client::response_stream::get_headers() const {
    return _parser.get();
}

/// Convert iobuf to const_buffer sequence
static std::vector<boost::asio::const_buffer>
iobuf_to_constbufseq(const iobuf& iobuf) {
    std::vector<boost::asio::const_buffer> seq;
    for (auto const& fragm : iobuf) {
        boost::asio::const_buffer cbuf{fragm.get(), fragm.size()};
        seq.push_back(cbuf);
    }
    return seq;
}

<<<<<<< HEAD
=======
ss::future<> client::response_stream::shutdown() { return _client->shutdown(); }

ss::future<iobuf> client::response_stream::recv_some() {
    return ss::do_with(iobuf(), [this](iobuf& result) {
        return do_recv_some(result).then([&result]() {
            return ss::make_ready_future<iobuf>(std::move(result));
        });
    });
}

>>>>>>> f05e66ef
/// Return failed future if ec is set, otherwise return future in ready state
static ss::future<iobuf> fail_on_error(const boost::beast::error_code& ec) {
    if (!ec) {
        return ss::make_ready_future<iobuf>(iobuf());
    }
    vlog(http_log.error, "'{}' error triggered", ec);
    boost::system::system_error except(ec);
    return ss::make_exception_future<iobuf>(except);
}

ss::future<iobuf> client::response_stream::recv_some() {
    return _client->_in.read().then(
      [this](ss::temporary_buffer<char> chunk) mutable {
          vlog(http_log.trace, "chunk received, chunk length {}", chunk.size());
          if (chunk.empty()) {
              // NOTE: to make the parser stop we need to use the 'put_eof'
              // method, because it will handle situation when the data is
              // incomplete (e.g. headers are not received yet).
              // If we will use the flag to indicate that the data is received
              // we'll have to manually check the headers and the last chunk
              // status.
              boost::beast::error_code ec;
              _parser.put_eof(ec);
              return fail_on_error(ec);
          }
          _buffer.append(std::move(chunk));
          _parser.get().body().set_temporary_source(_buffer);
          // Feed the parser
          if (_parser.is_done()) {
              vlog(
                http_log.error,
                "parser done, remaining input {}",
                _buffer.size_bytes());
              // this is an error, shouldn't get here if parser is done
              std::runtime_error err("received more data than expected");
              return ss::make_exception_future<iobuf>(err);
          }
          auto bufseq = iobuf_to_constbufseq(_buffer);
          boost::beast::error_code ec;
          size_t noctets = _parser.put(bufseq, ec);
          if (ec == boost::beast::http::error::need_more) {
              // The parser is in the eager mode. This means
              // that the data will be produced (iobuf_body::value_type::append
              // will be called) anyway. The parser won't cache any data
              // internally and produce partial results which is an expected
              // behaviour. Without eager mode the parser caches partial results
              // and returns 'need_more'. The data is produced after subsequent
              // 'put' call(s) is made.
              ec = {};
          }
          if (ec) {
              // Parser error, response doesn't make sence
              vlog(
                http_log.error,
                "parser returned error-code {}, remaining bytes {}",
                ec,
                _buffer.size_bytes());
              _buffer.clear();
              return fail_on_error(ec);
          }
          auto out = _parser.get().body().consume();
          _buffer.trim_front(noctets);
          if (!_buffer.empty()) {
              vlog(
                http_log.trace,
                "not all consumed, noctets {}, input size {}, output size "
                "{}, ec {}",
                noctets,
                _buffer.size_bytes(),
                out.size_bytes(),
                ec);
          }
          return ss::make_ready_future<iobuf>(std::move(out));
      });
}

// request_stream implementation //

client::request_stream::request_stream(client* client, request_header&& hdr)
  : _client(client)
  , _request(std::move(hdr))
  , _serializer{_request}
  , _chunk_encode(true, max_chunk_size) {
    _serializer.split(true);
}

/// Visitor class to be used in conjunction with http_serializer
struct parser_visitor {
    template<class ConstBufferSeq>
    void operator()(boost::beast::error_code&, const ConstBufferSeq& seq) {
        // update outbuf with new data from 'seq'
        for (auto it = boost::asio::buffer_sequence_begin(seq);
             it != boost::asio::buffer_sequence_end(seq);
             it++) {
            // generic implementation for header buffers
            boost::asio::const_buffer buffer = *it;
            outbuf.append(
              static_cast<const uint8_t*>(buffer.data()), buffer.size());
        }
        serializer.consume(boost::asio::buffer_size(seq));
    }

    iobuf& outbuf;
    http_serializer& serializer;
};

ss::future<>
client::request_stream::send_some(ss::temporary_buffer<char>&& buf) {
    iobuf tmp;
    tmp.append(std::move(buf));
    return send_some(std::move(tmp));
}

ss::future<> client::request_stream::send_some(iobuf&& seq) {
    vlog(http_log.trace, "request_stream.send_some {}", seq.size_bytes());
    if (_serializer.is_header_done()) {
        // Fast path
        return ss::with_gate(_gate, [this, seq = std::move(seq)]() mutable {
            vlog(http_log.trace, "header is done, bypass protocol serializer");
            return forward(_client->_out, _chunk_encode(std::move(seq)));
        });
    }
    // Deal with the header first
    boost::beast::error_code error_code = {};
    iobuf outbuf;
    parser_visitor visitor{outbuf, _serializer};
    _serializer.next(error_code, visitor);
    if (error_code) {
        vlog(http_log.error, "serialization error {}", error_code);
        boost::system::system_error except(error_code);
        return ss::make_exception_future<>(except);
    }
    auto scattered = iobuf_as_scattered(std::move(outbuf));
    return ss::with_gate(
      _gate,
      [this, seq = std::move(seq), scattered = std::move(scattered)]() mutable {
          return _client->_out.write(std::move(scattered))
            .then([this, seq = std::move(seq)]() mutable {
                return forward(_client->_out, _chunk_encode(std::move(seq)));
            });
      });
}

bool client::request_stream::is_done() { return _serializer.is_done(); }

// Wait until remaining data will be transmitted
ss::future<> client::request_stream::send_eof() { return _gate.close(); }

static ss::temporary_buffer<char> iobuf_as_tmpbuf(iobuf&& buf) {
    if (buf.begin() == buf.end()) {
        // empty buf
        return ss::temporary_buffer<char>();
    }
    auto full_size_bytes = buf.size_bytes();
    if (auto it = buf.begin(); full_size_bytes == it->size()) {
        // fast path
        return std::move(*it).release();
    }
    // linearize the iobuf
    auto consumer = iobuf::iterator_consumer(buf.begin(), buf.end());
    ss::temporary_buffer<char> res(full_size_bytes);
    consumer.consume_to(full_size_bytes, res.get_write());
    return res;
}
/// Represents response body as a data source for ss::input_stream
struct response_data_source final : ss::data_source_impl {
    explicit response_data_source(client::response_stream_ref resp)
      : _io(std::move(resp)) {}
    ss::future<> close() final {
        _done = true;
        return ss::now();
    }
    ss::future<ss::temporary_buffer<char>> skip(uint64_t n) final {
        _skip += n;
        return get();
    }
    ss::future<ss::temporary_buffer<char>> get() final {
        return ss::do_with(
          ss::temporary_buffer<char>(),
          [this](ss::temporary_buffer<char>& result) {
              return ss::repeat([this, &result] {
                         if (_done || _io->is_done()) {
                             return ss::make_ready_future<ss::stop_iteration>(
                               ss::stop_iteration::yes);
                         }
                         return _io->recv_some().then([this, &result](
                                                        iobuf&& bufseq) {
                             if (_skip) {
                                 auto n = std::min(bufseq.size_bytes(), _skip);
                                 bufseq.trim_front(n);
                                 _skip -= n;
                             }
                             if (bufseq.begin() == bufseq.end()) {
                                 return ss::make_ready_future<
                                   ss::stop_iteration>(
                                   _io->is_done() ? ss::stop_iteration::yes
                                                  : ss::stop_iteration::no);
                             }
                             result = iobuf_as_tmpbuf(std::move(bufseq));
                             return ss::make_ready_future<ss::stop_iteration>(
                               ss::stop_iteration::yes);
                         });
                     })
                .then([&result] {
                    return ss::make_ready_future<ss::temporary_buffer<char>>(
                      std::move(result));
                });
          });
    }
    client::response_stream_ref _io;
    size_t _skip{0};
    bool _done{false};
};
struct request_data_sink final : ss::data_sink_impl {
    explicit request_data_sink(client::request_stream_ref req)
      : _io(std::move(req)) {}
    ss::future<> put(ss::net::packet data) final { return put(data.release()); }
    ss::future<> put(std::vector<ss::temporary_buffer<char>> all) final {
        return ss::do_with(
          std::move(all), [this](std::vector<ss::temporary_buffer<char>>& all) {
              return ss::do_for_each(
                all, [this](ss::temporary_buffer<char>& buf) {
                    return put(std::move(buf));
                });
          });
    }
    ss::future<> put(ss::temporary_buffer<char> buf) final {
        return _io->send_some(std::move(buf));
    }
    ss::future<> flush() final { return ss::now(); }
    ss::future<> close() final { return _io->send_eof(); }
    client::request_stream_ref _io;
};

ss::future<client::response_stream_ref> client::request(
  client::request_header&& header, ss::input_stream<char>& input) {
    return make_request(std::move(header))
      .then([&input](request_response_t reqresp) mutable {
          auto [request, response] = std::move(reqresp);
          auto fsend = ss::do_with(
            request->as_output_stream(),
            [&input](ss::output_stream<char>& output) {
                return ss::copy(input, output).then([&output] {
                    return output.close();
                });
            });
          return fsend.then([response = response]() {
              return ss::make_ready_future<response_stream_ref>(response);
          });
      });
}

ss::future<client::response_stream_ref>
client::request(client::request_header&& header) {
    return make_request(std::move(header))
      .then([](request_response_t reqresp) mutable {
          auto [request, response] = std::move(reqresp);
          return request->send_some(iobuf())
            .then([request = request]() { return request->send_eof(); })
            .then([response = response] {
                return ss::make_ready_future<response_stream_ref>(response);
            });
      });
}

ss::output_stream<char> client::request_stream::as_output_stream() {
    auto ds = ss::data_sink(
      std::make_unique<request_data_sink>(shared_from_this()));
    return ss::output_stream<char>(std::move(ds), max_chunk_size);
}

ss::input_stream<char> client::response_stream::as_input_stream() {
    auto ds = ss::data_source(
      std::make_unique<response_data_source>(shared_from_this()));
    return ss::input_stream<char>(std::move(ds));
}

} // namespace http<|MERGE_RESOLUTION|>--- conflicted
+++ resolved
@@ -85,19 +85,8 @@
     return seq;
 }
 
-<<<<<<< HEAD
-=======
 ss::future<> client::response_stream::shutdown() { return _client->shutdown(); }
 
-ss::future<iobuf> client::response_stream::recv_some() {
-    return ss::do_with(iobuf(), [this](iobuf& result) {
-        return do_recv_some(result).then([&result]() {
-            return ss::make_ready_future<iobuf>(std::move(result));
-        });
-    });
-}
-
->>>>>>> f05e66ef
 /// Return failed future if ec is set, otherwise return future in ready state
 static ss::future<iobuf> fail_on_error(const boost::beast::error_code& ec) {
     if (!ec) {
