// Copyright 2020 Vectorized, Inc.
//
// Use of this software is governed by the Business Source License
// included in the file licenses/BSL.md
//
// As of the Change Date specified in that file, in accordance with
// the Business Source License, use of this software will be governed
// by the Apache License, Version 2.0

#include "config/configuration.h"

#include "units.h"

namespace config {
using namespace std::chrono_literals;

configuration::configuration()
  : data_directory(
    *this,
    "data_directory",
    "Place where redpanda will keep the data",
    required::yes)
  , developer_mode(
      *this,
      "developer_mode",
      "Skips most of the checks performed at startup, not recomended for "
      "production use",
      required::no,
      false)
  , log_segment_size(
      *this,
      "log_segment_size",
      "How large in bytes should each log segment be (default 1G)",
      required::no,
      1_GiB)
  , compacted_log_segment_size(
      *this,
      "compacted_log_segment_size",
      "How large in bytes should each compacted log segment be (default "
      "256MiB)",
      required::no,
      256_MiB)
  , rpc_server(
      *this,
      "rpc_server",
      "IpAddress and port for RPC server",
      required::no,
      unresolved_address("127.0.0.1", 33145))
  , rpc_server_tls(
      *this,
      "rpc_server_tls",
      "TLS configuration for RPC server",
      required::no,
      tls_config(),
      tls_config::validate)
  , enable_coproc(
      *this, "enable_coproc", "Enable coprocessing mode", required::no, false)
  , coproc_supervisor_server(
      *this,
      "coproc_supervisor_server",
      "IpAddress and port for supervisor service",
      required::no,
      unresolved_address("127.0.0.1", 43189))
  , coproc_max_inflight_bytes(
      *this,
      "coproc_max_inflight_bytes",
      "Maximum amountt of inflight bytes when sending data to wasm engine",
      required::no,
      10_MiB)
  , coproc_max_ingest_bytes(
      *this,
      "coproc_max_ingest_bytes",
      "Maximum amount of data to hold from input logs in memory",
      required::no,
      640_KiB)
  , coproc_max_batch_size(
      *this,
      "coproc_max_batch_size",
      "Maximum amount of bytes to read from one topic read",
      required::no,
      32_KiB)
  , coproc_offset_flush_interval_ms(
      *this,
      "coproc_offset_flush_interval_ms",
      "Interval for which all coprocessor offsets are flushed to disk",
      required::no,
      300000ms) // five minutes
  , node_id(
      *this,
      "node_id",
      "Unique id identifying a node in the cluster",
      required::yes)
  , seed_server_meta_topic_partitions(
      *this,
      "seed_server_meta_topic_partitions",
      "Number of partitions in internal raft metadata topic",
      required::no,
      7)
  , raft_heartbeat_interval_ms(
      *this,
      "raft_heartbeat_interval_ms",
      "Milliseconds for raft leader heartbeats",
      required::no,
      std::chrono::milliseconds(150))
  , seed_servers(
      *this,
      "seed_servers",
      "List of the seed servers used to join current cluster. If the "
      "seed_server list is empty the node will be a cluster root and it will "
      "form a new cluster",
      required::no,
      {})
  , min_version(
      *this, "min_version", "minimum redpanda compat version", required::no, 0)
  , max_version(
      *this, "max_version", "max redpanda compat version", required::no, 1)
  , kafka_api(
      *this,
      "kafka_api",
      "Address and port of an interface to listen for Kafka API requests",
      required::no,
      {model::broker_endpoint(unresolved_address("127.0.0.1", 9092))})
  , kafka_api_tls(
      *this,
      "kafka_api_tls",
      "TLS configuration for Kafka API endpoint",
      required::no,
      tls_config(),
      tls_config::validate)
  , use_scheduling_groups(
      *this,
      "use_scheduling_groups",
      "Manage CPU scheduling",
      required::no,
      false)
  , admin(
      *this,
      "admin",
      "Address and port of admin server",
      required::no,
      unresolved_address("127.0.0.1", 9644))
  , admin_api_tls(
      *this,
      "admin_api_tls",
      "TLS configuration for admin HTTP server",
      required::no,
      tls_config(),
      tls_config::validate)
  , enable_admin_api(
      *this, "enable_admin_api", "Enable the admin API", required::no, true)
  , admin_api_doc_dir(
      *this,
      "admin_api_doc_dir",
      "Admin API doc directory",
      required::no,
      "/usr/share/redpanda/admin-api-doc")
  , default_num_windows(
      *this,
      "default_num_windows",
      "Default number of quota tracking windows",
      required::no,
      10)
  , default_window_sec(
      *this,
      "default_window_sec",
      "Default quota tracking window size in milliseconds",
      required::no,
      std::chrono::milliseconds(1000))
  , quota_manager_gc_sec(
      *this,
      "quota_manager_gc_sec",
      "Quota manager GC frequency in milliseconds",
      required::no,
      std::chrono::milliseconds(30000))
  , target_quota_byte_rate(
      *this,
      "target_quota_byte_rate",
      "Target quota byte rate (bytes per second) - 2GB default",
      required::no,
      2_GiB)
  , rack(*this, "rack", "Rack identifier", required::no, std::nullopt)
  , dashboard_dir(
      *this,
      "dashboard_dir",
      "serve http dashboard on / url",
      required::no,
      std::nullopt)
  , disable_metrics(
      *this,
      "disable_metrics",
      "Disable registering metrics",
      required::no,
      false)
  , group_min_session_timeout_ms(
      *this,
      "group_min_session_timeout_ms",
      "The minimum allowed session timeout for registered consumers. Shorter "
      "timeouts result in quicker failure detection at the cost of more "
      "frequent "
      "consumer heartbeating, which can overwhelm broker resources.",
      required::no,
      6000ms)
  , group_max_session_timeout_ms(
      *this,
      "group_max_session_timeout_ms",
      "The maximum allowed session timeout for registered consumers. Longer "
      "timeouts give consumers more time to process messages in between "
      "heartbeats at the cost of a longer time to detect failures. "
      "Default quota tracking window size in milliseconds",
      required::no,
      300s)
  , group_initial_rebalance_delay(
      *this,
      "group_initial_rebalance_delay",
      "Extra delay (ms) added to rebalance phase to wait for new members",
      required::no,
      300ms)
  , group_new_member_join_timeout(
      *this,
      "group_new_member_join_timeout",
      "Timeout for new member joins",
      required::no,
      30'000ms)
  , metadata_dissemination_interval_ms(
      *this,
      "metadata_dissemination_interval_ms",
      "Interaval for metadata dissemination batching",
      required::no,
      3'000ms)
  , fetch_reads_debounce_timeout(
      *this,
      "fetch_reads_debounce_timeout",
      "Time to wait for next read in fetch request when requested min bytes "
      "wasn't reached",
      required::no,
      1ms)
  , transactional_id_expiration_ms(
      *this,
      "transactional_id_expiration_ms",
      "Producer ids are expired once this time has elapsed after the last "
      "write with the given producer id.",
      required::no,
      10080min)
  , enable_idempotence(
      *this,
      "enable_idempotence",
      "Enable idempotent producer",
      required::no,
      false)
  , delete_retention_ms(
      *this,
      "delete_retention_ms",
      "delete segments older than this - default 1 week",
      required::no,
      10080min)
  , log_compaction_interval_ms(
      *this,
      "log_compaction_interval_ms",
      "How often do we trigger background compaction",
      required::no,
      5min)
  , retention_bytes(
      *this,
      "retention_bytes",
      "max bytes per partition on disk before triggering a compaction",
      required::no,
      std::nullopt)
  , group_topic_partitions(
      *this,
      "group_topic_partitions",
      "Number of partitions in the internal group membership topic",
      required::no,
      1)
  , default_topic_replication(
      *this,
      "default_topic_replications",
      "Default replication factor for new topics",
      required::no,
      1)
  , create_topic_timeout_ms(
      *this,
      "create_topic_timeout_ms",
      "Timeout (ms) to wait for new topic creation",
      required::no,
      2'000ms)
  , wait_for_leader_timeout_ms(
      *this,
      "wait_for_leader_timeout_ms",
      "Timeout (ms) to wait for leadership in metadata cache",
      required::no,
      5'000ms)
  , default_topic_partitions(
      *this,
      "default_topic_partitions",
      "Default number of partitions per topic",
      required::no,
      1)
  , disable_batch_cache(
      *this,
      "disable_batch_cache",
      "Disable batch cache in log manager",
      required::no,
      false)
  , raft_election_timeout_ms(
      *this,
      "election_timeout_ms",
      "Election timeout expressed in milliseconds",
      required::no,
      1'500ms)
  , kafka_group_recovery_timeout_ms(
      *this,
      "kafka_group_recovery_timeout_ms",
      "Kafka group recovery timeout expressed in milliseconds",
      required::no,
      30'000ms)
  , replicate_append_timeout_ms(
      *this,
      "replicate_append_timeout_ms",
      "Timeout for append entries requests issued while replicating entries",
      required::no,
      3s)
  , recovery_append_timeout_ms(
      *this,
      "recovery_append_timeout_ms",
      "Timeout for append entries requests issued while updating stale "
      "follower",
      required::no,
      5s)
  , raft_replicate_batch_window_size(
      *this,
      "raft_replicate_batch_window_size",
      "Max size of requests cached for replication",
      required::no,
      1_MiB)
  , reclaim_min_size(
      *this,
      "reclaim_min_size",
      "Minimum batch cache reclaim size",
      required::no,
      128_KiB)
  , reclaim_max_size(
      *this,
      "reclaim_max_size",
      "Maximum batch cache reclaim size",
      required::no,
      4_MiB)
  , reclaim_growth_window(
      *this,
      "reclaim_growth_window",
      "Length of time in which reclaim sizes grow",
      required::no,
      3'000ms)
  , reclaim_stable_window(
      *this,
      "reclaim_stable_window",
      "Length of time above which growth is reset",
      required::no,
      10'000ms)
  , auto_create_topics_enabled(
      *this,
      "auto_create_topics_enabled",
      "Allow topic auto creation",
      required::no,
      false)
  , enable_pid_file(
      *this,
      "enable_pid_file",
      "Enable pid file. You probably don't want to change this.",
      required::no,
      true)
  , kvstore_flush_interval(
      *this,
      "kvstore_flush_interval",
      "Key-value store flush interval (ms)",
      required::no,
      std::chrono::milliseconds(10))
  , kvstore_max_segment_size(
      *this,
      "kvstore_max_segment_size",
      "Key-value maximum segment size (bytes)",
      required::no,
      16_MiB)
  , max_kafka_throttle_delay_ms(
      *this,
      "max_kafka_throttle_delay_ms",
      "Fail-safe maximum throttle delay on kafka requests",
      required::no,
      60'000ms)
  , raft_io_timeout_ms(
      *this, "raft_io_timeout_ms", "Raft I/O timeout", required::no, 10'000ms)
  , join_retry_timeout_ms(
      *this,
      "join_retry_timeout_ms",
      "Time between cluster join retries in milliseconds",
      required::no,
      5s)
  , raft_timeout_now_timeout_ms(
      *this,
      "raft_timeout_now_timeout_ms",
      "Timeout for a timeout now request",
      required::no,
      1s)
  , raft_transfer_leader_recovery_timeout_ms(
      *this,
      "raft_transfer_leader_recovery_timeout_ms",
      "Timeout waiting for follower recovery when transferring leadership",
      required::no,
      10s)
  , release_cache_on_segment_roll(
      *this,
      "release_cache_on_segment_roll",
      "Free cache when segments roll",
      required::no,
      false)
  , segment_appender_flush_timeout_ms(
      *this,
      "segment_appender_flush_timeout_ms",
      "Maximum delay until buffered data is written",
      required::no,
      std::chrono::milliseconds(1s))
  , fetch_session_eviction_timeout_ms(
      *this,
      "fetch_session_eviction_timeout_ms",
      "Minimum time before which unused session will get evicted from "
      "sessions. Maximum time after which inactive session will be deleted is "
      "two time given configuration value"
      "cache",
      required::no,
      60s)
  , max_compacted_log_segment_size(
      *this,
      "max_compacted_log_segment_size",
      "Max compacted segment size after consolidation",
      required::no,
      5_GiB)
  , id_allocator_log_capacity(
      *this,
      "id_allocator_log_capacity",
      "Capacity of the id_allocator log in number of messages. "
      "Once it reached id_allocator_stm should compact the log.",
      required::no,
      100)
  , id_allocator_batch_size(
      *this,
      "id_allocator_batch_size",
      "Id allocator allocates messages in batches (each batch is a "
      "one log record) and then serves requests from memory without "
      "touching the log until the batch is exhausted.",
      required::no,
      1000)
  , enable_sasl(
      *this,
      "enable_sasl",
      "Enable SASL authentication for Kafka connections.",
      required::no,
      false)
  , static_scram_user(
      *this,
      "static_scram_user",
      "A SASL SCRAM user for testing",
      required::no,
      "")
  , static_scram_pass(
      *this,
      "static_scram_pass",
      "A SASL SCRAM password for testing",
      required::no,
      "")
<<<<<<< HEAD
  , controller_backend_housekeeping_interval_ms(
      *this,
      "controller_backend_housekeeping_interval_ms",
      "Interval between iterations of controller backend housekeeping loop",
      required::no,
      1s)
=======
  , archival_storage_enabled(
      *this,
      "archival_storage_enabled",
      "Enable archival storage",
      required::no,
      false)
  , archival_storage_s3_access_key(
      *this,
      "archival_storage_s3_access_key",
      "AWS access key",
      required::no,
      std::nullopt)
  , archival_storage_s3_secret_key(
      *this,
      "archival_storage_s3_secret_key",
      "AWS secret key",
      required::no,
      std::nullopt)
  , archival_storage_s3_region(
      *this,
      "archival_storage_s3_region",
      "AWS region that houses the bucket used for storage",
      required::no,
      std::nullopt)
  , archival_storage_s3_bucket(
      *this,
      "archival_storage_s3_bucket",
      "AWS bucket that should be used to store data",
      required::no,
      std::nullopt)
  , archival_storage_api_endpoint(
      *this,
      "archival_storage_api_endpoint",
      "Optional API endpoint",
      required::no,
      std::nullopt)
  , archival_storage_reconciliation_ms(
      *this,
      "archival_storage_reconciliation_interval_ms",
      "Interval at which the archival service runs reconciliation (ms)",
      required::no,
      10s)
  , archival_storage_max_connections(
      *this,
      "archival_storage_max_connections",
      "Max number of simultaneous uploads to S3",
      required::no,
      20)
>>>>>>> cfdf2224
  , _advertised_kafka_api(
      *this,
      "advertised_kafka_api",
      "Address of Kafka API published to the clients",
      required::no,
      {})
  , _advertised_rpc_api(
      *this,
      "advertised_rpc_api",
      "Address of RPC endpoint published to other cluster members",
      required::no,
      std::nullopt)

{}

void configuration::read_yaml(const YAML::Node& root_node) {
    if (!root_node["redpanda"]) {
        throw std::invalid_argument("'redpanda'root is required");
    }
    config_store::read_yaml(root_node["redpanda"]);
}

configuration& shard_local_cfg() {
    static thread_local configuration cfg;
    return cfg;
}
} // namespace config<|MERGE_RESOLUTION|>--- conflicted
+++ resolved
@@ -466,14 +466,12 @@
       "A SASL SCRAM password for testing",
       required::no,
       "")
-<<<<<<< HEAD
   , controller_backend_housekeeping_interval_ms(
       *this,
       "controller_backend_housekeeping_interval_ms",
       "Interval between iterations of controller backend housekeeping loop",
       required::no,
       1s)
-=======
   , archival_storage_enabled(
       *this,
       "archival_storage_enabled",
@@ -522,7 +520,6 @@
       "Max number of simultaneous uploads to S3",
       required::no,
       20)
->>>>>>> cfdf2224
   , _advertised_kafka_api(
       *this,
       "advertised_kafka_api",
